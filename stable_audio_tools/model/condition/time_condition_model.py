--- conflicted
+++ resolved
@@ -5,11 +5,7 @@
 from typing import List, Union
 from math import pi
 import typing as tp
-<<<<<<< HEAD
-from .Conditioners import Conditioner
-=======
 from .conditioners import Conditioner
->>>>>>> e7af512f
 
 class LearnedPositionalEmbedding(nn.Module):
     """ Used for continuous time """
